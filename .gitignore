--- conflicted
+++ resolved
@@ -21,13 +21,10 @@
 *~
 
 *.json
-<<<<<<< HEAD
 !package.json
 !package-lock.json
 node_modules
-=======
 !.vscode/*
->>>>>>> c346e5cc
 
 *.bin
 !.vscode/*
