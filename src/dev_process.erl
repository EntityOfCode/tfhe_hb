--- conflicted
+++ resolved
@@ -252,7 +252,6 @@
     {ok, Proc} = dev_message:set(Msg1, #{ device => <<"Process/1.0">> }, Opts),
     Proc.
 
-<<<<<<< HEAD
 %% @doc Helper function to store a copy of the `process` key in the message.
 ensure_process_key(Msg1, Opts) ->
     case hb_converge:get(<<"Process">>, {as, dev_message, Msg1}, Opts) of
@@ -263,12 +262,11 @@
     end.
 
 %%% Tests
-=======
+
 init() ->
     % We need the rocksdb backend to run for hb_cache module to work
     application:ensure_all_started(hb),
     ok.
->>>>>>> b9d3852e
 
 %% @doc Generate a process message with a random number, and the 
 %% `dev_wasm' device for execution.
